open Typing

type id = string [@@deriving eq, show { with_path = false }]
type data_constructor_name = string [@@deriving eq, show { with_path = false }]

type literal =
  | LInt of int
  | LString of string
  | LChar of char
  | LBool of bool
  | LUnit
[@@deriving eq, show { with_path = false }]

type binary_operator =
  | Add (** + *)
  | Sub (** - *)
  | Mul (** * *)
  | Div (** / *)
  | Eq (** = *)
  | NEq (** != *)
  | GT (** > *)
  | GTE (** >= *)
  | LT (** < *)
  | LTE (** <= *)
  | AND (** && *)
  | OR (** || *)
[@@deriving show { with_path = false }]

type unary_operator =
  | Minus (** -1 *)
  | Not (** not true *)
[@@deriving show { with_path = false }]

type expression =
  | ELiteral of literal (** 123 *)
  | EBinaryOperation of binary_operator * expression * expression (** 1 + 3 *)
  | EUnaryOperation of unary_operator * expression (** -(1 + 3) *)
  | EApplication of expression * expression (** f x *)
  | EIdentifier of id (** x *)
  | EFun of id list * expression (** fun x y -> x + y *)
  | EList of expression list (** [ 1; 2; 3 ] *)
  | EConstructList of expression * expression (** 1 :: [2; 3] *)
  | ETuple of expression list (** (1, "Vasya Pupkin", '\n') *)
  | EDeclaration of id * id list * expression (** let add x y = x + y *)
  | ERecursiveDeclaration of id * id list * expression
      (** let rec factorial n = n * factorial (n - 1) *)
  | ELetIn of expression list * expression (** let x = 1 and y = 2 in x + y *)
  | EIf of expression * expression * expression (** if true then 1 else 0 *)
  | EMatchWith of expression * (expression * expression) list (** match x with _ -> x *)
<<<<<<< HEAD
  | EDataConstructor of data_constructor_name * expression list (** Some 5 *)
  | EEffectDeclaration of id * typ
  (* | EEffectUsage of id * expression list *)
  | EPerform of expression
  | EContinue of id * expression
=======
  | EDataConstructor of data_constructor_name * expression option (** Some 5 *)
>>>>>>> 138395c3
<|MERGE_RESOLUTION|>--- conflicted
+++ resolved
@@ -47,12 +47,8 @@
   | ELetIn of expression list * expression (** let x = 1 and y = 2 in x + y *)
   | EIf of expression * expression * expression (** if true then 1 else 0 *)
   | EMatchWith of expression * (expression * expression) list (** match x with _ -> x *)
-<<<<<<< HEAD
-  | EDataConstructor of data_constructor_name * expression list (** Some 5 *)
   | EEffectDeclaration of id * typ
   (* | EEffectUsage of id * expression list *)
   | EPerform of expression
   | EContinue of id * expression
-=======
-  | EDataConstructor of data_constructor_name * expression option (** Some 5 *)
->>>>>>> 138395c3
+  | EDataConstructor of data_constructor_name * expression option (** Some 5 *)