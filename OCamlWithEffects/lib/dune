--- conflicted
+++ resolved
@@ -1,11 +1,7 @@
 (library
  (name OCamlWithEffectsLib)
  (public_name OCamlWithEffects.Lib)
-<<<<<<< HEAD
- (modules Ast Parser Interpret Printer Inferencer Typing)
-=======
- (modules Ast Parser Interpret Printer Inferencer Util)
->>>>>>> 138395c3
+ (modules Ast Parser Interpret Printer Inferencer Typing Util)
  (modules_without_implementation ast)
  (libraries base angstrom)
  (preprocess
