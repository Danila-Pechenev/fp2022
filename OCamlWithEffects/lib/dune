(library
 (name OCamlWithEffectsLib)
 (public_name OCamlWithEffects.Lib)
<<<<<<< HEAD
 (modules Ast Parser Interpret Printer Inferencer Typing Util Pprintast)
=======
 (modules Ast Parser Interpret Printer Inferencer Typing Util InterpreterPP)
>>>>>>> 7f523dcb
 (modules_without_implementation ast)
 (libraries base angstrom)
 (preprocess
  (pps ppx_expect ppx_deriving.show ppx_deriving.eq))
 (inline_tests))<|MERGE_RESOLUTION|>--- conflicted
+++ resolved
@@ -1,11 +1,16 @@
 (library
  (name OCamlWithEffectsLib)
  (public_name OCamlWithEffects.Lib)
-<<<<<<< HEAD
- (modules Ast Parser Interpret Printer Inferencer Typing Util Pprintast)
-=======
- (modules Ast Parser Interpret Printer Inferencer Typing Util InterpreterPP)
->>>>>>> 7f523dcb
+ (modules
+  Ast
+  Parser
+  Interpret
+  Printer
+  Inferencer
+  Typing
+  Util
+  Pprintast
+  InterpreterPP)
  (modules_without_implementation ast)
  (libraries base angstrom)
  (preprocess
